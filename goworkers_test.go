package goworkers

import (
	"fmt"
	"log"
	"testing"
	"time"
)

// TestStressWithoutArgs tests 500 jobs taking 5 seconds each with default 64 workers
func TestStressWithoutArgs(t *testing.T) {
	tStart := time.Now()

	opts := Options{}
	gw := New(opts)

	fn := func(i int) {
		fmt.Println("Start Job", i)
		time.Sleep(time.Duration(5) * time.Second)
		fmt.Println("End Job", i)
	}

	for value := 500; value > 0; value-- {
		i := value
		gw.Submit(func() {
			fn(i)
		})
	}
	log.Println("Submitted!")

	gw.Stop()

	tEnd := time.Now()

	tDiff := tEnd.Sub(tStart)

	if tDiff.Seconds() > 41.0 {
		t.Errorf("Expect to complete in less than 6 seconds, took %f seconds", tDiff.Seconds())
	}
}

// TestStressWithArgs tests 500 jobs taking 5 seconds each with 500 workers
func TestStressWithArgs(t *testing.T) {
	tStart := time.Now()

	opts := Options{Workers: 500}
	gw := New(opts)

	fn := func(i int) {
		fmt.Println("Start Job", i)
		time.Sleep(time.Duration(5) * time.Second)
		fmt.Println("End Job", i)
	}

	for value := 500; value > 0; value-- {
		i := value
		gw.Submit(func() {
			fn(i)
		})
	}
	log.Println("Submitted!")

	gw.Stop()

	tEnd := time.Now()

	tDiff := tEnd.Sub(tStart)

	if tDiff.Seconds() > 6.0 {
		t.Errorf("Expect to complete in less than 6 seconds, took %f seconds", tDiff.Seconds())
	}
}

func TestFunctionalityWithoutArgs(t *testing.T) {
	gw := New()

	fn := func(i int) {
		fmt.Println("Start Job", i)
		time.Sleep(time.Duration(i) * time.Second)
		fmt.Println("End Job", i)
	}

	tStart := time.Now()
	for _, value := range []int{3, 2, 1} {
		i := value
		gw.Submit(func() {
			fn(i)
		})
	}
	log.Println("Submitted!")

	gw.Stop()

	tEnd := time.Now()
	tDiff := tEnd.Sub(tStart)

	if tDiff.Seconds() > 3.5 {
		t.Errorf("Expect to complete in less than 3.5 seconds, took %f seconds", tDiff.Seconds())
	}
}

func TestFunctionalityCheckErrorWithoutArgs(t *testing.T) {
	errResps := 0
	gw := New()

	go func() {
		for range gw.ErrChan {
			errResps++
		}
	}()

	fn := func(i int) {
		fmt.Println("Start Job", i)
		time.Sleep(time.Duration(i) * time.Second)
		fmt.Println("End Job", i)
	}

	tStart := time.Now()
	for _, value := range []int{3, 2, 1} {
		i := value
		gw.SubmitCheckError(func() error {
			fn(i)
			return nil
		})
	}
	log.Println("Submitted!")

	gw.Stop()

	tEnd := time.Now()
	tDiff := tEnd.Sub(tStart)

	if tDiff.Seconds() > 3.5 {
		t.Errorf("Expect to complete in less than 3.5 seconds, took %f seconds", tDiff.Seconds())
	}

	if errResps != 3 {
		t.Errorf("Expected 3 error responses, got %d", errResps)
	}
}

func TestFunctionalityCheckResultWithoutArgs(t *testing.T) {
	errResps := 0
	resResps := 0

	gw := New()

	go func() {
		for range gw.ErrChan {
			errResps++
		}
	}()

	go func() {
		for range gw.ResultChan {
			resResps++
		}
	}()

	fn := func(i int) {
		fmt.Println("Start Job", i)
		time.Sleep(time.Duration(i) * time.Second)
		fmt.Println("End Job", i)
	}

	tStart := time.Now()
	for _, value := range []int{3, 2, 1} {
		i := value
		gw.SubmitCheckResult(func() (interface{}, error) {
			fn(i)
			if i%2 == 0 {
				return nil, fmt.Errorf("error")
			}
			return "value", nil
		})
	}
	log.Println("Submitted!")

	gw.Stop()

	tEnd := time.Now()
	tDiff := tEnd.Sub(tStart)

<<<<<<< HEAD
	if tDiff.Seconds() > 3.5 {
		t.Errorf("Expect to complete in less than 3.5 seconds, took %f seconds", tDiff.Seconds())
	}

	if errResps != 1 {
		t.Errorf("Expected 1 error responses, got %d", errResps)
	}

	if resResps != 2 {
		t.Errorf("Expected 2 result responses, got %d", resResps)
=======
	if tDiff.Seconds() > 6.0 {
		t.Errorf("Expect to complete in less than 6 seconds, took %f seconds", tDiff.Seconds())
>>>>>>> 22673bb2
	}
}

func TestFunctionalityWithArgs(t *testing.T) {
	tStart := time.Now()

	opts := Options{Workers: 3, Logs: 1}
	gw := New(opts)

	fn := func(i int) {
		fmt.Println("Start Job", i)
		time.Sleep(time.Duration(i) * time.Second)
		fmt.Println("End Job", i)
	}

	for _, value := range []int{3, 2, 1} {
		i := value
		gw.Submit(func() {
			fn(i)
		})
	}
	log.Println("Submitted!")

	gw.Stop()

	tEnd := time.Now()

	tDiff := tEnd.Sub(tStart)

<<<<<<< HEAD
	if tDiff.Seconds() > 3.5 {
		t.Errorf("Expect to complete in less than 3.5 seconds, took %f seconds", tDiff.Seconds())
=======
	if tDiff.Seconds() > 6.0 {
		t.Errorf("Expect to complete in less than 6 seconds, took %f seconds", tDiff.Seconds())
>>>>>>> 22673bb2
	}
}

func TestWorkerArg(t *testing.T) {
	tables := []struct {
		Given    uint32
		Expected uint32
	}{
		{defaultWorkers - 1, defaultWorkers},
		{defaultWorkers + 1, defaultWorkers + 1},
	}

	for _, table := range tables {
		opts := Options{Workers: table.Given}
		gw := New(opts)

		if gw.maxWorkers != table.Expected {
			t.Errorf("Expected %d, Got %d", table.Expected, gw.maxWorkers)
		}
	}
}

func TestTimeoutArg(t *testing.T) {
	tables := []struct {
		Given    uint32
		Expected uint32
	}{
		{defaultTimeout, defaultTimeout},
		{defaultTimeout - 1, defaultTimeout},
		{defaultTimeout + 1, defaultTimeout + 1},
	}

	for _, table := range tables {
		opts := Options{Timeout: table.Given}
		gw := New(opts)

		if gw.timeout != (time.Second * time.Duration(table.Expected)) {
			t.Errorf("Expected %d, Got %d", table.Expected, gw.timeout)
		}
	}
}

func TestBufferedQArg(t *testing.T) {
	tables := []struct {
		Given    uint32
		Expected uint32
	}{
		{defaultQSize, defaultQSize},
		{defaultQSize - 1, defaultQSize},
		{defaultQSize + 1, defaultQSize + 1},
	}

	for _, table := range tables {
		opts := Options{QSize: table.Given}
		_ = New(opts)
	}
}

func TestLogsArg(t *testing.T) {
	for _, logLvl := range []uint8{1, 2, 3, 0} {
		opts := Options{Logs: logLvl}
		_ = New(opts)
	}
}

func TestSubmitAfterStop(t *testing.T) {
	gw := New()

	fn := func(i int) {
		fmt.Println("Start Job", i)
		time.Sleep(time.Duration(i) * time.Second)
		fmt.Println("End Job", i)
	}

	for _, value := range []int{2, 1} {
		i := value
		gw.Submit(func() {
			fn(i)
		})
	}
	log.Println("Submitted!")

	gw.Stop()
	gw.Submit(func() {})
}

func TestSubmitCheckErrorAfterStop(t *testing.T) {
	gw := New()

	fn := func(i int) {
		fmt.Println("Start Job", i)
		time.Sleep(time.Duration(i) * time.Second)
		fmt.Println("End Job", i)
	}

	for _, value := range []int{2, 1} {
		i := value
		gw.SubmitCheckError(func() error {
			fn(i)
			return nil
		})
	}
	log.Println("Submitted!")

	gw.Stop()
	gw.SubmitCheckError(func() error { return nil })
}

func TestSubmitCheckResultAfterStop(t *testing.T) {
	gw := New()

	fn := func(i int) {
		fmt.Println("Start Job", i)
		time.Sleep(time.Duration(i) * time.Second)
		fmt.Println("End Job", i)
	}

	for _, value := range []int{2, 1} {
		i := value
		gw.SubmitCheckResult(func() (interface{}, error) {
			fn(i)
			return nil, nil
		})
	}
	log.Println("Submitted!")

	gw.Stop()
	gw.SubmitCheckResult(func() (interface{}, error) { return nil, nil })
}

func TestStopAfterStop(t *testing.T) {
	gw := New()

	fn := func(i int) {
		fmt.Println("Start Job", i)
		time.Sleep(time.Duration(i) * time.Second)
		fmt.Println("End Job", i)
	}

	for _, value := range []int{2, 1} {
		i := value
		gw.Submit(func() {
			fn(i)
		})
	}
	log.Println("Submitted!")

	gw.Stop()
	gw.Stop()
}

func TestLongJobs(t *testing.T) {
	gw := New()

	fn := func(i int) {
		fmt.Println("Start Job", i)
		time.Sleep(time.Duration(i) * time.Second)
		fmt.Println("End Job", i)
	}

	for _, value := range []int{12, 12} {
		i := value
		gw.Submit(func() {
			fn(i)
		})
	}
	log.Println("Submitted!")

	gw.Stop()
	gw.Stop()
}

<<<<<<< HEAD
func TestTimerReset(t *testing.T) {
	gw := New()

	fn := func(i int) {
		fmt.Println("Start Job", i)
		time.Sleep(time.Duration(i) * time.Second)
		fmt.Println("End Job", i)
	}

	for value := 0; value < 500; value++ {
		gw.Submit(func() {
			fn(2)
		})
	}
	log.Println("Submitted!")

	gw.Stop()
	gw.Stop()
}

=======
>>>>>>> 22673bb2
func TestDebug(t *testing.T) {
	gw := New()
	gw.debug()
}

<<<<<<< HEAD
/* ===================== Benchmarks ===================== */

func BenchmarkWithoutArgs(b *testing.B) {
	gw := New()

	for i := 0; i < b.N; i++ {
		gw.Submit(func() {})
	}

	gw.Stop()
}

func BenchmarkWithArgs(b *testing.B) {
	opts := Options{Workers: 500}
	gw := New(opts)

	for i := 0; i < b.N; i++ {
		gw.Submit(func() {})
	}

	gw.Stop()
}

func BenchmarkWithArgsError(b *testing.B) {
	opts := Options{Workers: 500}
	gw := New(opts)

	for i := 0; i < b.N; i++ {
		gw.SubmitCheckError(func() error {
			return nil
		})
	}

	gw.Stop()
}

func BenchmarkWithArgsResult(b *testing.B) {
	opts := Options{Workers: 500}
	gw := New(opts)

	for i := 0; i < b.N; i++ {
		gw.SubmitCheckResult(func() (interface{}, error) {
			return nil, nil
		})
	}

	gw.Stop()
}

=======
>>>>>>> 22673bb2
/* ===================== Examples ===================== */

func Example() {
	gw := New()

	fn := func(i int) {
		fmt.Println("Start Job", i)
		time.Sleep(time.Duration(i) * time.Second)
		fmt.Println("End Job", i)
	}

	for _, i := range []int{9, 7, 1, 2, 3} {
		gw.Submit(func() {
			fn(i)
		})
	}

	log.Println("Submitted!")

	gw.Stop()
}

func Example_withArgs() {
	opts := Options{Workers: 3, Logs: 1, Timeout: 10, QSize: 256}
	gw := New(opts)

	fn := func(i int) {
		fmt.Println("Start Job", i)
		time.Sleep(time.Duration(i) * time.Second)
		fmt.Println("End Job", i)
	}

	for _, value := range []int{9, 7, 1, 2, 3} {
		i := value
		gw.Submit(func() {
			fn(i)
		})
	}
	log.Println("Submitted!")

	gw.Stop()
}

func Example_simple() {
	gw := New()

	gw.Submit(func() {
		fmt.Println("Hello, how are you?")
	})

	gw.Submit(func() {
		fmt.Println("I'm fine, thank you!")
	})

	log.Println("Submitted!")

	gw.Stop()
}

func Example_benchmark() {
	tStart := time.Now()

	opts := Options{Workers: 500}
	gw := New(opts)

	fn := func(i int) {
		fmt.Println("Start Job", i)
		time.Sleep(time.Duration(5) * time.Second)
		fmt.Println("End Job", i)
	}

	for value := 500; value > 0; value-- {
		i := value
		gw.Submit(func() {
			fn(i)
		})
	}
	log.Println("Submitted!")

	gw.Stop()

	tEnd := time.Now()
	tDiff := tEnd.Sub(tStart)

	log.Println("Time taken to execute 500 jobs that are 5 seconds long is", tDiff.Seconds())
}

<<<<<<< HEAD
func Example_errorChannel() {
	gw := New()

	// You must strictly start reading from the error channel before invoking
	// SubmitCheckError() else you'll miss the updates.
	// You can employ any mechanism to read from this channel.
	go func() {
		// Error channel provides errors from job, if any
		for err := range gw.ErrChan {
			fmt.Println(err)
		}
	}()

	// This is your actual function
	fn := func(i int) error {
		// Do work here
		return fmt.Errorf("Got error %d", i)
	}

	// The job submit part
	for _, value := range []int{3, 2, 1} {
		i := value
		gw.SubmitCheckError(func() error {
			return fn(i)
		})
	}
	log.Println("Submitted!")

	// Wait for jobs to finish
	gw.Stop()
}

func Example_outputChannel() {
	gw := New()

	type myOutput struct {
		Idx  int
		Name string
	}

	// You must strictly start reading from the error and output channels
	// before invoking SubmitCheckResult() else you'll miss the updates.
	// You can employ any mechanism to read from these channels.
	go func() {
		for {
			select {
			// Error channel provides errors from job, if any
			case err := <-gw.ErrChan:
				fmt.Printf("Error: %s\n", err.Error())
			// Result channel provides output from job, if any
			// It will be of type interface{}
			case res := <-gw.ResultChan:
				fmt.Printf("Type: %T, Value: %+v\n", res, res)
			}
		}
	}()

	// This is your actual function
	fn := func(i int) (interface{}, error) {
		// Do work here

		// return error
		if i%2 == 0 {
			return nil, fmt.Errorf("Got error %d", i)
		}
		// return output
		return myOutput{Idx: i, Name: "dummy"}, nil
	}

	// The job submit part
	for _, value := range []int{3, 2, 1} {
		i := value
		gw.SubmitCheckResult(func() (interface{}, error) {
			return fn(i)
		})
	}
	log.Println("Submitted!")

	// Wait for jobs to finish
	gw.Stop()
}

=======
>>>>>>> 22673bb2
func ExampleNew_withoutArgs() {
	_ = New()
}

func ExampleNew_withArgs() {
	opts := Options{Workers: 3, Logs: 1, Timeout: 20, QSize: 256}
	_ = New(opts)
}

func ExampleGoWorkers_Submit() {
	gw := New()

	gw.Submit(func() {
		fmt.Println("Hello, how are you?")
	})

	gw.Stop()
}

func ExampleGoWorkers_SubmitCheckError() {
	gw := New()

	gw.SubmitCheckError(func() error {
		// Do some work here
		return fmt.Errorf("This is an error message")
	})

	gw.Stop()
}

func ExampleGoWorkers_SubmitCheckResult() {
	gw := New()

	gw.SubmitCheckResult(func() (interface{}, error) {
		// Do some work here
		return fmt.Sprintf("This is an output message"), nil
	})

	gw.Stop()
}<|MERGE_RESOLUTION|>--- conflicted
+++ resolved
@@ -181,7 +181,6 @@
 	tEnd := time.Now()
 	tDiff := tEnd.Sub(tStart)
 
-<<<<<<< HEAD
 	if tDiff.Seconds() > 3.5 {
 		t.Errorf("Expect to complete in less than 3.5 seconds, took %f seconds", tDiff.Seconds())
 	}
@@ -192,10 +191,6 @@
 
 	if resResps != 2 {
 		t.Errorf("Expected 2 result responses, got %d", resResps)
-=======
-	if tDiff.Seconds() > 6.0 {
-		t.Errorf("Expect to complete in less than 6 seconds, took %f seconds", tDiff.Seconds())
->>>>>>> 22673bb2
 	}
 }
 
@@ -225,13 +220,8 @@
 
 	tDiff := tEnd.Sub(tStart)
 
-<<<<<<< HEAD
 	if tDiff.Seconds() > 3.5 {
 		t.Errorf("Expect to complete in less than 3.5 seconds, took %f seconds", tDiff.Seconds())
-=======
-	if tDiff.Seconds() > 6.0 {
-		t.Errorf("Expect to complete in less than 6 seconds, took %f seconds", tDiff.Seconds())
->>>>>>> 22673bb2
 	}
 }
 
@@ -404,7 +394,6 @@
 	gw.Stop()
 }
 
-<<<<<<< HEAD
 func TestTimerReset(t *testing.T) {
 	gw := New()
 
@@ -425,14 +414,11 @@
 	gw.Stop()
 }
 
-=======
->>>>>>> 22673bb2
 func TestDebug(t *testing.T) {
 	gw := New()
 	gw.debug()
 }
 
-<<<<<<< HEAD
 /* ===================== Benchmarks ===================== */
 
 func BenchmarkWithoutArgs(b *testing.B) {
@@ -482,8 +468,6 @@
 	gw.Stop()
 }
 
-=======
->>>>>>> 22673bb2
 /* ===================== Examples ===================== */
 
 func Example() {
@@ -571,7 +555,6 @@
 	log.Println("Time taken to execute 500 jobs that are 5 seconds long is", tDiff.Seconds())
 }
 
-<<<<<<< HEAD
 func Example_errorChannel() {
 	gw := New()
 
@@ -654,8 +637,6 @@
 	gw.Stop()
 }
 
-=======
->>>>>>> 22673bb2
 func ExampleNew_withoutArgs() {
 	_ = New()
 }
